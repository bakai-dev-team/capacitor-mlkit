--- conflicted
+++ resolved
@@ -1,10 +1,6 @@
 {
   "name": "@capacitor-mlkit/barcode-scanning",
-<<<<<<< HEAD
-  "version": "7.3.1",
-=======
   "version": "7.4.0",
->>>>>>> 5c71c6b2
   "description": "Capacitor plugin for ML Kit Barcode Scanning.",
   "main": "dist/plugin.cjs.js",
   "module": "dist/esm/index.js",
